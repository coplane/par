--- conflicted
+++ resolved
@@ -1,12 +1,7 @@
 # src/par/cli.py
-<<<<<<< HEAD
-from typing import Optional
+from typing import List, Optional
 
 import typer
-=======
-import typer
-from typing import Optional, List
->>>>>>> 1927f938
 from typing_extensions import Annotated
 
 from . import core
@@ -90,7 +85,7 @@
         str,
         typer.Argument(
             help="The label of the session to send the command to, or 'all'.",
-            autocompletion=get_session_labels_with_all
+            autocompletion=get_session_labels_with_all,
         ),
     ],
     command_to_send: Annotated[
@@ -116,7 +111,11 @@
 @app.command()
 def rm(
     target: Annotated[
-        str, typer.Argument(help="The label of the session to remove, or 'all'.", autocompletion=get_session_labels_with_all)
+        str,
+        typer.Argument(
+            help="The label of the session to remove, or 'all'.",
+            autocompletion=get_session_labels_with_all,
+        ),
     ],
 ):
     """
@@ -156,7 +155,11 @@
 @app.command()
 def open(
     label: Annotated[
-        str, typer.Argument(help="The label of the session to open/attach to.", autocompletion=get_session_labels)
+        str,
+        typer.Argument(
+            help="The label of the session to open/attach to.",
+            autocompletion=get_session_labels,
+        ),
     ],
 ):
     """

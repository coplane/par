"""Initialization support for .par.yaml configuration files."""

from pathlib import Path
from typing import Any, Dict, Optional

import typer
import yaml
from rich.console import Console

from . import operations


def load_par_config(repo_root: Path) -> Optional[Dict[str, Any]]:
    """Load .par.yaml configuration from repository root."""
    config_file = repo_root / ".par.yaml"
    if not config_file.exists():
        return None

    try:
        with open(config_file, "r") as f:
            return yaml.safe_load(f)
    except yaml.YAMLError as e:
        typer.secho(f"Warning: Invalid .par.yaml file: {e}", fg="yellow")
        return None
    except Exception as e:
        typer.secho(f"Warning: Could not read .par.yaml: {e}", fg="yellow")
        return None


def run_initialization(
    config: Dict[str, Any],
    session_name: str,
    worktree_path: Path,
    workspace_mode: bool = False,
) -> None:
    """Run initialization commands from .par.yaml configuration."""
    initialization = config.get("initialization", {})
    commands = initialization.get("commands", [])

    if not commands:
        return

    console = Console()
    console.print(
        f"[cyan]Running initialization commands for session '{session_name}'...[/cyan]"
    )

    for i, command_config in enumerate(commands):
        if isinstance(command_config, str):
            # Simple string command
            command = command_config
            name = f"Command {i + 1}"
        elif isinstance(command_config, dict):
            # Structured command with name
            command = command_config.get("command")
            name = command_config.get("name", f"Command {i + 1}")

            if not command:
                typer.secho(
                    f"Warning: Skipping command {i + 1}: no 'command' specified",
                    fg="yellow",
                )
                continue
        else:
            typer.secho(
                f"Warning: Skipping invalid command config at index {i}", fg="yellow"
            )
            continue

        console.print(f"[green]Running:[/green] {name}")
        console.print(f"[dim]  Command: {command}[/dim]")

<<<<<<< HEAD
        # Handle working directory
        if working_directory:
            if workspace_mode:
                # In workspace mode, we need to cd to the repo worktree first, then the working_directory
                full_command = (
                    f"cd {worktree_path} && cd {working_directory} && {command}"
                )
                console.print(f"[dim]  Repo: {worktree_path.name}[/dim]")
                console.print(f"[dim]  Working directory: {working_directory}[/dim]")
            else:
                # In single repo mode, working_directory is relative to the worktree
                full_command = f"cd {working_directory} && {command}"
                console.print(f"[dim]  Working directory: {working_directory}[/dim]")
            console.print(f"[dim]  Command: {command}[/dim]")
        else:
            if workspace_mode:
                # In workspace mode, run command in the repo worktree
                full_command = f"cd {worktree_path} && {command}"
                console.print(f"[dim]  Repo: {worktree_path.name}[/dim]")
            else:
                full_command = command
            console.print(f"[dim]  Command: {command}[/dim]")
=======
        # Always cd to worktree root first to ensure consistent starting point
        full_command = f"cd {worktree_path} && {command}"
>>>>>>> ed890b16

        try:
            operations.send_tmux_keys(session_name, full_command)
        except Exception as e:
            typer.secho(f"Error running command '{name}': {e}", fg="red")
            # Continue with other commands even if one fails

    console.print(
        f"[green]✅ Initialization complete for session '{session_name}'[/green]"
    )<|MERGE_RESOLUTION|>--- conflicted
+++ resolved
@@ -68,35 +68,15 @@
             continue
 
         console.print(f"[green]Running:[/green] {name}")
-        console.print(f"[dim]  Command: {command}[/dim]")
 
-<<<<<<< HEAD
-        # Handle working directory
-        if working_directory:
-            if workspace_mode:
-                # In workspace mode, we need to cd to the repo worktree first, then the working_directory
-                full_command = (
-                    f"cd {worktree_path} && cd {working_directory} && {command}"
-                )
-                console.print(f"[dim]  Repo: {worktree_path.name}[/dim]")
-                console.print(f"[dim]  Working directory: {working_directory}[/dim]")
-            else:
-                # In single repo mode, working_directory is relative to the worktree
-                full_command = f"cd {working_directory} && {command}"
-                console.print(f"[dim]  Working directory: {working_directory}[/dim]")
-            console.print(f"[dim]  Command: {command}[/dim]")
-        else:
-            if workspace_mode:
-                # In workspace mode, run command in the repo worktree
-                full_command = f"cd {worktree_path} && {command}"
-                console.print(f"[dim]  Repo: {worktree_path.name}[/dim]")
-            else:
-                full_command = command
-            console.print(f"[dim]  Command: {command}[/dim]")
-=======
         # Always cd to worktree root first to ensure consistent starting point
         full_command = f"cd {worktree_path} && {command}"
->>>>>>> ed890b16
+
+        # In workspace mode, show which repo we're running in
+        if workspace_mode:
+            console.print(f"[dim]  Repo: {worktree_path.name}[/dim]")
+
+        console.print(f"[dim]  Command: {command}[/dim]")
 
         try:
             operations.send_tmux_keys(session_name, full_command)

--- conflicted
+++ resolved
@@ -86,32 +86,7 @@
 
     console.print(
         f"[green]✅ Initialization complete for session '{session_name}'[/green]"
-<<<<<<< HEAD
     )
-
-
-def _check_condition(condition: str, worktree_path: Path) -> bool:
-    """Check if a condition is met. Returns True if condition passes."""
-    if condition.startswith("directory_exists:"):
-        directory = condition.split(":", 1)[1]
-        # Make path relative to worktree if not absolute
-        path = Path(directory)
-        if not path.is_absolute():
-            path = worktree_path / directory
-        return path.is_dir()
-    elif condition.startswith("file_exists:"):
-        file_path = condition.split(":", 1)[1]
-        # Make path relative to worktree if not absolute
-        path = Path(file_path)
-        if not path.is_absolute():
-            path = worktree_path / file_path
-        return path.is_file()
-    elif condition.startswith("env:"):
-        env_var = condition.split(":", 1)[1]
-        return os.getenv(env_var) is not None
-    else:
-        typer.secho(f"Warning: Unknown condition type: {condition}", fg="yellow")
-        return True  # Default to running the command if condition is unknown
 
 
 def show_welcome_message(workspace_mode: bool = False) -> None:
@@ -422,7 +397,4 @@
 
         return {"total_contexts": len(contexts), "contexts": contexts}
     except Exception:
-        return {"total_contexts": 0, "contexts": []}
-=======
-    )
->>>>>>> a1d465b2
+        return {"total_contexts": 0, "contexts": []}